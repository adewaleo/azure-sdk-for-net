{
  "Entries": [
    {
<<<<<<< HEAD
      "RequestUri": "/subscriptions/45c0ad46-ae3f-493e-91ce-9297e0953fc1/resourcegroups/csmrg3189?api-version=2015-11-01",
      "EncodedRequestUri": "L3N1YnNjcmlwdGlvbnMvNDVjMGFkNDYtYWUzZi00OTNlLTkxY2UtOTI5N2UwOTUzZmMxL3Jlc291cmNlZ3JvdXBzL2NzbXJnMzE4OT9hcGktdmVyc2lvbj0yMDE1LTExLTAx",
=======
      "RequestUri": "/subscriptions/38b598fc-e57a-423f-b2e7-dc0ddb631f1f/resourcegroups/csmrg4145?api-version=2016-02-01",
      "EncodedRequestUri": "L3N1YnNjcmlwdGlvbnMvMzhiNTk4ZmMtZTU3YS00MjNmLWIyZTctZGMwZGRiNjMxZjFmL3Jlc291cmNlZ3JvdXBzL2NzbXJnNDE0NT9hcGktdmVyc2lvbj0yMDE2LTAyLTAx",
>>>>>>> 4aecb5af
      "RequestMethod": "PUT",
      "RequestBody": "{\r\n  \"location\": \"West Europe\"\r\n}",
      "RequestHeaders": {
        "Content-Type": [
          "application/json; charset=utf-8"
        ],
        "Content-Length": [
          "33"
        ],
        "User-Agent": [
          "Microsoft.Azure.Management.Resources.ResourceManagementClient/2.0.0.0"
        ]
      },
<<<<<<< HEAD
      "ResponseBody": "{\r\n  \"id\": \"/subscriptions/45c0ad46-ae3f-493e-91ce-9297e0953fc1/resourceGroups/csmrg3189\",\r\n  \"name\": \"csmrg3189\",\r\n  \"location\": \"westeurope\",\r\n  \"properties\": {\r\n    \"provisioningState\": \"Succeeded\"\r\n  }\r\n}",
=======
      "ResponseBody": "{\r\n  \"id\": \"/subscriptions/38b598fc-e57a-423f-b2e7-dc0ddb631f1f/resourceGroups/csmrg4145\",\r\n  \"name\": \"csmrg4145\",\r\n  \"location\": \"westeurope\",\r\n  \"properties\": {\r\n    \"provisioningState\": \"Succeeded\"\r\n  }\r\n}",
>>>>>>> 4aecb5af
      "ResponseHeaders": {
        "Content-Length": [
          "175"
        ],
        "Content-Type": [
          "application/json; charset=utf-8"
        ],
        "Expires": [
          "-1"
        ],
        "Pragma": [
          "no-cache"
        ],
        "x-ms-ratelimit-remaining-subscription-writes": [
          "1194"
        ],
        "x-ms-request-id": [
<<<<<<< HEAD
          "80fc03c7-6263-4d6e-a255-62c9d6dbba69"
        ],
        "x-ms-correlation-request-id": [
          "80fc03c7-6263-4d6e-a255-62c9d6dbba69"
        ],
        "x-ms-routing-request-id": [
          "CENTRALUS:20160124T004636Z:80fc03c7-6263-4d6e-a255-62c9d6dbba69"
=======
          "05d2314c-482e-40a4-9b35-a4aba5b7cc94"
        ],
        "x-ms-correlation-request-id": [
          "05d2314c-482e-40a4-9b35-a4aba5b7cc94"
        ],
        "x-ms-routing-request-id": [
          "CENTRALUS:20160308T030750Z:05d2314c-482e-40a4-9b35-a4aba5b7cc94"
>>>>>>> 4aecb5af
        ],
        "Strict-Transport-Security": [
          "max-age=31536000; includeSubDomains"
        ],
        "Cache-Control": [
          "no-cache"
        ],
        "Date": [
<<<<<<< HEAD
          "Sun, 24 Jan 2016 00:46:36 GMT"
=======
          "Tue, 08 Mar 2016 03:07:49 GMT"
>>>>>>> 4aecb5af
        ]
      },
      "StatusCode": 201
    },
    {
<<<<<<< HEAD
      "RequestUri": "/subscriptions/45c0ad46-ae3f-493e-91ce-9297e0953fc1/resourcegroups/csmrg3189/providers/microsoft.resources/deployments/csmd3827/validate?api-version=2015-11-01",
      "EncodedRequestUri": "L3N1YnNjcmlwdGlvbnMvNDVjMGFkNDYtYWUzZi00OTNlLTkxY2UtOTI5N2UwOTUzZmMxL3Jlc291cmNlZ3JvdXBzL2NzbXJnMzE4OS9wcm92aWRlcnMvbWljcm9zb2Z0LnJlc291cmNlcy9kZXBsb3ltZW50cy9jc21kMzgyNy92YWxpZGF0ZT9hcGktdmVyc2lvbj0yMDE1LTExLTAx",
=======
      "RequestUri": "/subscriptions/38b598fc-e57a-423f-b2e7-dc0ddb631f1f/resourcegroups/csmrg4145/providers/microsoft.resources/deployments/csmd7108/validate?api-version=2016-02-01",
      "EncodedRequestUri": "L3N1YnNjcmlwdGlvbnMvMzhiNTk4ZmMtZTU3YS00MjNmLWIyZTctZGMwZGRiNjMxZjFmL3Jlc291cmNlZ3JvdXBzL2NzbXJnNDE0NS9wcm92aWRlcnMvbWljcm9zb2Z0LnJlc291cmNlcy9kZXBsb3ltZW50cy9jc21kNzEwOC92YWxpZGF0ZT9hcGktdmVyc2lvbj0yMDE2LTAyLTAx",
>>>>>>> 4aecb5af
      "RequestMethod": "POST",
      "RequestBody": "{\r\n  \"properties\": {\r\n    \"templateLink\": {\r\n      \"uri\": \"https://testtemplates.blob.core.windows.net/templates/bad-website-1.js\"\r\n    },\r\n    \"parameters\": {\r\n      \"siteName\": {\r\n        \"value\": \"mctest0101\"\r\n      },\r\n      \"hostingPlanName\": {\r\n        \"value\": \"mctest0101\"\r\n      },\r\n      \"siteMode\": {\r\n        \"value\": \"Limited\"\r\n      },\r\n      \"computeMode\": {\r\n        \"value\": \"Shared\"\r\n      },\r\n      \"siteLocation\": {\r\n        \"value\": \"North Europe\"\r\n      },\r\n      \"sku\": {\r\n        \"value\": \"Free\"\r\n      },\r\n      \"workerSize\": {\r\n        \"value\": \"0\"\r\n      }\r\n    },\r\n    \"mode\": \"Incremental\"\r\n  }\r\n}",
      "RequestHeaders": {
        "Content-Type": [
          "application/json; charset=utf-8"
        ],
        "Content-Length": [
          "626"
        ],
        "User-Agent": [
          "Microsoft.Azure.Management.Resources.ResourceManagementClient/2.0.0.0"
        ]
      },
      "ResponseBody": "{\r\n  \"error\": {\r\n    \"code\": \"InvalidTemplate\",\r\n    \"message\": \"Deployment template validation failed: 'The template parameters 'hostingPlanName, siteMode, computeMode, siteLocation, sku, workerSize' in the parameters file are not valid; they are not present in the original template and can therefore not be provided at deployment time. The only supported parameters for this template are 'siteName'. Please see http://aka.ms/arm-deploy/#parameter-file for usage details.'.\"\r\n  }\r\n}",
      "ResponseHeaders": {
        "Content-Length": [
          "459"
        ],
        "Content-Type": [
          "application/json; charset=utf-8"
        ],
        "Expires": [
          "-1"
        ],
        "Pragma": [
          "no-cache"
        ],
        "x-ms-failure-cause": [
          "gateway"
        ],
        "x-ms-ratelimit-remaining-subscription-writes": [
          "1193"
        ],
        "x-ms-request-id": [
<<<<<<< HEAD
          "5a0f84b6-c22e-43a9-bc22-f620f9832d57"
        ],
        "x-ms-correlation-request-id": [
          "5a0f84b6-c22e-43a9-bc22-f620f9832d57"
        ],
        "x-ms-routing-request-id": [
          "CENTRALUS:20160124T004637Z:5a0f84b6-c22e-43a9-bc22-f620f9832d57"
=======
          "0cc124ba-f6bd-4727-808a-1846f27231b6"
        ],
        "x-ms-correlation-request-id": [
          "0cc124ba-f6bd-4727-808a-1846f27231b6"
        ],
        "x-ms-routing-request-id": [
          "CENTRALUS:20160308T030751Z:0cc124ba-f6bd-4727-808a-1846f27231b6"
>>>>>>> 4aecb5af
        ],
        "Strict-Transport-Security": [
          "max-age=31536000; includeSubDomains"
        ],
        "Cache-Control": [
          "no-cache"
        ],
        "Date": [
<<<<<<< HEAD
          "Sun, 24 Jan 2016 00:46:36 GMT"
=======
          "Tue, 08 Mar 2016 03:07:50 GMT"
>>>>>>> 4aecb5af
        ]
      },
      "StatusCode": 400
    }
  ],
  "Names": {
    "ValidateBadDeployment": [
<<<<<<< HEAD
      "csmrg3189",
      "csmd3827"
=======
      "csmrg4145",
      "csmd7108"
>>>>>>> 4aecb5af
    ]
  },
  "Variables": {
    "SubscriptionId": "45c0ad46-ae3f-493e-91ce-9297e0953fc1"
  }
}<|MERGE_RESOLUTION|>--- conflicted
+++ resolved
@@ -1,13 +1,8 @@
 {
   "Entries": [
     {
-<<<<<<< HEAD
-      "RequestUri": "/subscriptions/45c0ad46-ae3f-493e-91ce-9297e0953fc1/resourcegroups/csmrg3189?api-version=2015-11-01",
-      "EncodedRequestUri": "L3N1YnNjcmlwdGlvbnMvNDVjMGFkNDYtYWUzZi00OTNlLTkxY2UtOTI5N2UwOTUzZmMxL3Jlc291cmNlZ3JvdXBzL2NzbXJnMzE4OT9hcGktdmVyc2lvbj0yMDE1LTExLTAx",
-=======
       "RequestUri": "/subscriptions/38b598fc-e57a-423f-b2e7-dc0ddb631f1f/resourcegroups/csmrg4145?api-version=2016-02-01",
       "EncodedRequestUri": "L3N1YnNjcmlwdGlvbnMvMzhiNTk4ZmMtZTU3YS00MjNmLWIyZTctZGMwZGRiNjMxZjFmL3Jlc291cmNlZ3JvdXBzL2NzbXJnNDE0NT9hcGktdmVyc2lvbj0yMDE2LTAyLTAx",
->>>>>>> 4aecb5af
       "RequestMethod": "PUT",
       "RequestBody": "{\r\n  \"location\": \"West Europe\"\r\n}",
       "RequestHeaders": {
@@ -21,11 +16,7 @@
           "Microsoft.Azure.Management.Resources.ResourceManagementClient/2.0.0.0"
         ]
       },
-<<<<<<< HEAD
-      "ResponseBody": "{\r\n  \"id\": \"/subscriptions/45c0ad46-ae3f-493e-91ce-9297e0953fc1/resourceGroups/csmrg3189\",\r\n  \"name\": \"csmrg3189\",\r\n  \"location\": \"westeurope\",\r\n  \"properties\": {\r\n    \"provisioningState\": \"Succeeded\"\r\n  }\r\n}",
-=======
       "ResponseBody": "{\r\n  \"id\": \"/subscriptions/38b598fc-e57a-423f-b2e7-dc0ddb631f1f/resourceGroups/csmrg4145\",\r\n  \"name\": \"csmrg4145\",\r\n  \"location\": \"westeurope\",\r\n  \"properties\": {\r\n    \"provisioningState\": \"Succeeded\"\r\n  }\r\n}",
->>>>>>> 4aecb5af
       "ResponseHeaders": {
         "Content-Length": [
           "175"
@@ -40,18 +31,9 @@
           "no-cache"
         ],
         "x-ms-ratelimit-remaining-subscription-writes": [
-          "1194"
+          "1199"
         ],
         "x-ms-request-id": [
-<<<<<<< HEAD
-          "80fc03c7-6263-4d6e-a255-62c9d6dbba69"
-        ],
-        "x-ms-correlation-request-id": [
-          "80fc03c7-6263-4d6e-a255-62c9d6dbba69"
-        ],
-        "x-ms-routing-request-id": [
-          "CENTRALUS:20160124T004636Z:80fc03c7-6263-4d6e-a255-62c9d6dbba69"
-=======
           "05d2314c-482e-40a4-9b35-a4aba5b7cc94"
         ],
         "x-ms-correlation-request-id": [
@@ -59,7 +41,6 @@
         ],
         "x-ms-routing-request-id": [
           "CENTRALUS:20160308T030750Z:05d2314c-482e-40a4-9b35-a4aba5b7cc94"
->>>>>>> 4aecb5af
         ],
         "Strict-Transport-Security": [
           "max-age=31536000; includeSubDomains"
@@ -68,23 +49,14 @@
           "no-cache"
         ],
         "Date": [
-<<<<<<< HEAD
-          "Sun, 24 Jan 2016 00:46:36 GMT"
-=======
           "Tue, 08 Mar 2016 03:07:49 GMT"
->>>>>>> 4aecb5af
         ]
       },
       "StatusCode": 201
     },
     {
-<<<<<<< HEAD
-      "RequestUri": "/subscriptions/45c0ad46-ae3f-493e-91ce-9297e0953fc1/resourcegroups/csmrg3189/providers/microsoft.resources/deployments/csmd3827/validate?api-version=2015-11-01",
-      "EncodedRequestUri": "L3N1YnNjcmlwdGlvbnMvNDVjMGFkNDYtYWUzZi00OTNlLTkxY2UtOTI5N2UwOTUzZmMxL3Jlc291cmNlZ3JvdXBzL2NzbXJnMzE4OS9wcm92aWRlcnMvbWljcm9zb2Z0LnJlc291cmNlcy9kZXBsb3ltZW50cy9jc21kMzgyNy92YWxpZGF0ZT9hcGktdmVyc2lvbj0yMDE1LTExLTAx",
-=======
       "RequestUri": "/subscriptions/38b598fc-e57a-423f-b2e7-dc0ddb631f1f/resourcegroups/csmrg4145/providers/microsoft.resources/deployments/csmd7108/validate?api-version=2016-02-01",
       "EncodedRequestUri": "L3N1YnNjcmlwdGlvbnMvMzhiNTk4ZmMtZTU3YS00MjNmLWIyZTctZGMwZGRiNjMxZjFmL3Jlc291cmNlZ3JvdXBzL2NzbXJnNDE0NS9wcm92aWRlcnMvbWljcm9zb2Z0LnJlc291cmNlcy9kZXBsb3ltZW50cy9jc21kNzEwOC92YWxpZGF0ZT9hcGktdmVyc2lvbj0yMDE2LTAyLTAx",
->>>>>>> 4aecb5af
       "RequestMethod": "POST",
       "RequestBody": "{\r\n  \"properties\": {\r\n    \"templateLink\": {\r\n      \"uri\": \"https://testtemplates.blob.core.windows.net/templates/bad-website-1.js\"\r\n    },\r\n    \"parameters\": {\r\n      \"siteName\": {\r\n        \"value\": \"mctest0101\"\r\n      },\r\n      \"hostingPlanName\": {\r\n        \"value\": \"mctest0101\"\r\n      },\r\n      \"siteMode\": {\r\n        \"value\": \"Limited\"\r\n      },\r\n      \"computeMode\": {\r\n        \"value\": \"Shared\"\r\n      },\r\n      \"siteLocation\": {\r\n        \"value\": \"North Europe\"\r\n      },\r\n      \"sku\": {\r\n        \"value\": \"Free\"\r\n      },\r\n      \"workerSize\": {\r\n        \"value\": \"0\"\r\n      }\r\n    },\r\n    \"mode\": \"Incremental\"\r\n  }\r\n}",
       "RequestHeaders": {
@@ -116,18 +88,9 @@
           "gateway"
         ],
         "x-ms-ratelimit-remaining-subscription-writes": [
-          "1193"
+          "1198"
         ],
         "x-ms-request-id": [
-<<<<<<< HEAD
-          "5a0f84b6-c22e-43a9-bc22-f620f9832d57"
-        ],
-        "x-ms-correlation-request-id": [
-          "5a0f84b6-c22e-43a9-bc22-f620f9832d57"
-        ],
-        "x-ms-routing-request-id": [
-          "CENTRALUS:20160124T004637Z:5a0f84b6-c22e-43a9-bc22-f620f9832d57"
-=======
           "0cc124ba-f6bd-4727-808a-1846f27231b6"
         ],
         "x-ms-correlation-request-id": [
@@ -135,7 +98,6 @@
         ],
         "x-ms-routing-request-id": [
           "CENTRALUS:20160308T030751Z:0cc124ba-f6bd-4727-808a-1846f27231b6"
->>>>>>> 4aecb5af
         ],
         "Strict-Transport-Security": [
           "max-age=31536000; includeSubDomains"
@@ -144,11 +106,7 @@
           "no-cache"
         ],
         "Date": [
-<<<<<<< HEAD
-          "Sun, 24 Jan 2016 00:46:36 GMT"
-=======
           "Tue, 08 Mar 2016 03:07:50 GMT"
->>>>>>> 4aecb5af
         ]
       },
       "StatusCode": 400
@@ -156,16 +114,11 @@
   ],
   "Names": {
     "ValidateBadDeployment": [
-<<<<<<< HEAD
-      "csmrg3189",
-      "csmd3827"
-=======
       "csmrg4145",
       "csmd7108"
->>>>>>> 4aecb5af
     ]
   },
   "Variables": {
-    "SubscriptionId": "45c0ad46-ae3f-493e-91ce-9297e0953fc1"
+    "SubscriptionId": "38b598fc-e57a-423f-b2e7-dc0ddb631f1f"
   }
 }