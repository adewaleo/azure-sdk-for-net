﻿<?xml version="1.0" encoding="utf-8"?>
<Project ToolsVersion="4.0" xmlns="http://schemas.microsoft.com/developer/msbuild/2003">
  <ItemGroup>
    <!--
    Microsoft.WindowsAzure.Management.Network
    -->
    <SdkNuGetPackage Include="Microsoft.WindowsAzure.Management.Network">
<<<<<<< HEAD
      <PackageVersion>3.1.0</PackageVersion>
=======
      <PackageVersion>4.0.1</PackageVersion>
>>>>>>> 2e14b117
      <Folder>$(MSBuildThisFileDirectory)</Folder>
    </SdkNuGetPackage>
  </ItemGroup>
</Project><|MERGE_RESOLUTION|>--- conflicted
+++ resolved
@@ -5,11 +5,7 @@
     Microsoft.WindowsAzure.Management.Network
     -->
     <SdkNuGetPackage Include="Microsoft.WindowsAzure.Management.Network">
-<<<<<<< HEAD
-      <PackageVersion>3.1.0</PackageVersion>
-=======
       <PackageVersion>4.0.1</PackageVersion>
->>>>>>> 2e14b117
       <Folder>$(MSBuildThisFileDirectory)</Folder>
     </SdkNuGetPackage>
   </ItemGroup>
